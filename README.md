# Zig Type Traits

A simple version of Rust style type traits for Zig. Allows defining traits
and compile-time verifying that types satisfy them.

**Note:** Nothing is done to require that every declaration referenced on a type
must belong to a trait that was implemented. In other words, duck-typing still
works as usual, but trait verification runs first. Therefore the library mainly
serves as a convention that provides nice error messages and type documentation.

## Related links
 - [Zig Compile-Time-Contracts](https://github.com/yrashk/zig-ctc)
 - [Ziggit discussion on type constraints in function definitions](https://ziggit.dev/t/implementing-generic-concepts-on-function-declarations/1490/29)
 - Zig issue discussions: [#1268](https://github.com/ziglang/zig/issues/1268), [#6615](https://github.com/ziglang/zig/issues/6615), [#17198](https://github.com/ziglang/zig/issues/17198) (I don't have a strong position on these proposals, I respect the Zig team's reasoning for keeping the type system simple)

## Basic use

A trait is simply a comptime function taking a type and returning a struct type.
Each declaration of the returned struct defines a required declaration that the
type must have if it implements the trait. 

Below is a trait that requires implementing types to define an integer
sub-type `Count`, define an `init` funciton, and define member functions
`increment` and `read`.

```Zig
const trait = @import("trait.zig");

pub fn Incrementable(comptime Type: type) type {
    return struct {
        // below is the same as `pub const Count = type` except that during
        // trait verification it requires that '@typeInfo(Type.Count) == .Int'
        pub const Count = trait.hasTypeId(.Int);

        pub const init = fn () Type;
        pub const increment = fn (*Type) void;
        pub const read = fn (*Type) Type.Count;
    };
}
```

A type that implements the above `Incrementable` trait is provided below.

```Zig
const MyCounter = struct {
    pub const Count = u32;

    count: Count,

    pub fn init() @This() {
        return .{ .count = 0 };
    }

    pub fn increment(self: *@This()) void {
        self.count += 1;
    }
    
    pub fn read(self: *@This()) Count {
        return self.count;
    }
};
```

To require that a generic type parameter implenents a given trait you simply
need to add a comptime verification block at the start of the function.

```Zig
const trait = @import("trait.zig");

pub fn countToTen(comptime Counter: type) void {
    comptime trait.implements(Incrementable).assert(Counter);
    var counter = Counter.init();
    while (counter.read() < 10) {
        counter.increment();
    }
}
```

**Note:** If we don't specify that the trait verification is comptime then
verification might be evaluated later during compilation. This results in
regular duck-typing errors rather than trait implementation errors.

If we define a type that fails to implement the `Incrementable` trait and pass
it to `countToTen`, then `assert` will produce a compile error.

```Zig
const MyCounterMissingDecl = struct {
    pub const Count = u32;

    count: Count,

    pub fn init() @This() {
        return .{ .count = 0 };
    }
 
    pub fn read(self: *@This()) Count {
        return self.count;
    }
};
```

```Shell
trait.zig:138:17: error: trait 'main.Incrementable(main.MyCounterMissingDecl)' failed: missing decl 'increment'
                @compileError(reason);
                ^~~~~~~~~~~~~~~~~~~~~
main.zig:177:54: note: called from here
    comptime { trait.implements(Incrementable).assert(Counter); }
               ~~~~~~~~~~~~~~~~~~~~~~~~~~~~~~~~~~~~~~^~~~~~~~~
```

```Zig
const MyCounterInvalidType = struct {
    pub const Count = struct { n: u32 };

    count: Count,

    pub fn init() @This() {
        return .{ .count = .{ .n = 0} };
    }

    pub fn increment(self: *@This()) void {
        self.count.n += 1;
    }
    
    pub fn read(self: *@This()) Count {
        return self.count;
    }
};
```

```Shell
trait.zig:138:17: error: trait 'main.Incrementable(main.MyCounterInvalidType)' failed: decl 'Count': expected 'trait.TypeId.Int', found 'trait.TypeId.Struct'
                @compileError(reason);
                ^~~~~~~~~~~~~~~~~~~~~
main.zig:177:54: note: called from here
    comptime { trait.implements(Incrementable).assert(Counter); }
               ~~~~~~~~~~~~~~~~~~~~~~~~~~~~~~~~~~~~~~^~~~~~~~~
```

```Zig
const MyCounterWrongFn = struct {
    pub const Count = u32;

    count: Count,

    pub fn init() @This() {
        return .{ .count = 0 };
    }

    pub fn increment(self: *@This(), amount: Count) void {
        self.count += amount;
    }
    
    pub fn read(self: *@This()) Count {
        return self.count;
    }
};
```

```Shell
trait.zig:138:17: error: trait 'main.Incrementable(main.MyCounterWrongFn)' failed: decl 'increment': expected 'fn(*main.MyCounterWrongFn) void', found 'fn(*main.MyCounterWrongFn, u32) void'
                @compileError(reason);
                ^~~~~~~~~~~~~~~~~~~~~
main.zig:177:54: note: called from here
    comptime { trait.implements(Incrementable).assert(Counter); }
               ~~~~~~~~~~~~~~~~~~~~~~~~~~~~~~~~~~~~~~^~~~~~~~~
```

## Recursion

Traits can require that each implementing type defines a subtype
that is itself constrained by a trait.

```Zig
pub fn HasIncrementable(comptime _: type) type {
    return struct {
        pub const Counter = trait.implements(Incrementable);
    };
}

```

```Zig
pub fn useHolderToCountToTen(comptime T: type) void {
    comptime { trait.implements(HasIncrementable).assert(T); }
    var counter = T.Counter.init();
    while (counter.read() < 10) {
        counter.increment();
    }
}
```

```Zig
pub const CounterHolder = struct {
    pub const Counter = MyCounter;
};

pub const InvalidCounterHolder = struct {
    pub const Counter = MyCounterMissingDecl;
};
```

```Shell
trait.zig:138:17: error: trait 'main.HasIncrementable(main.InvalidCounterHolder)' failed: decl 'Counter': trait 'main.Incrementable(main.MyCounterMissingDecl)' failed: missing decl 'increment'
                @compileError(reason);
                ^~~~~~~~~~~~~~~~~~~~~
main.zig:200:57: note: called from here
    comptime { trait.implements(HasIncrementable).assert(T); }
               ~~~~~~~~~~~~~~~~~~~~~~~~~~~~~~~~~~~~~~~~~^~~
```

## Pointers and slices with `anytype`

With the ability to verify `@typeInfo` properties as well, we can constrain
`anytype` parameters to be pointers to types implementing traits. The
following function takes a mutable pointer `*T` to a type `T` that implements
the `Incrementable` interface from above.

```
pub fn countToTen(counter: anytype) usize {
    comptime trait.hasTypeInfo(.{
            .Pointer = .{ .size = .One, .is_const = false }
        }).hasChild(
            trait.implements(Incrementable)
        ).assert(@TypeOf(counter));
    while (counter.read() < 10) {
        counter.increment();
    }
}
```

Using the available primitives, it is possible to create helper functions
that e.g. constrain an `anytype` parameter to be a type that can
coerce to a slice `[]T` where `T` is further constrained.

The following function takes a mutable single item pointer `*I` where
`I` is an integer type, and a second const pointer type `L` where `L` coerces
to the slice type `[]const I`.

```
const meta = @import("std").meta;

pub fn sumIntSlice(count_ptr: anytype, list: anytype) void {
    comptime {
        isMutPointerTo(hasTypeId(.Int)).assert(@TypeOf(count_ptr));
        coercesToConstSliceOf(is(meta.Child(@TypeOf(count_ptr))))
            .assert(@TypeOf(list));
    }

    for (list) |elem| {
        count_ptr.* += elem;
    }
}
```

## Verifying that a type implements a trait in its definition

Alongside enforcing trait implementation in generic functions, types can
call assert directly in their definition to declare that they implement a given
trait.

```Zig
const MyCounter = struct {
    comptime { trait.implements(Incrementable).assert(@This()); }

    // ...
};
```

Then with `testing.refAllDecls` you can run `zig test` to automatically verify
that these traits are implemented.

```Zig
test {
    std.testing.refAllDecls(@This);
}
```

Credit to "NewbLuck" on the Zig Discord for pointing out this nice pattern.

## Traits in function definitions: 'where' syntax

Sometimes it can be useful to have type signatures directly in function
definitions. Zig currently does not support that, but with a few hacks we can
accomplish a janky version of Rust's `where` syntax.

```Zig
pub fn countToTen(comptime Counter: type) Returns(void, .{
    where(Counter, implements(Incrementable))
}) {
    var counter = Counter.init();
    while (counter.read() < 10) {
        counter.increment();
    }
}
```

The first parameter of `Returns` is the return type of the function, while the
second is an unreferenced `anytype` parameter allowing us to put type
verification here. The `where` syntax is just a wrapper around the regular
`assert` API for readability.

A more practical use-case for this style of syntax is if we want to take a
pointer to type that implements a given trait.
The following example shows a function that takes a parameter that is
a mutable pointer type (not `const`) that can coerce to a slice type
`[]T` such that the child type `T` implements the `Incrementable` trait.

```Zig
pub fn incrementAll(ctrs: anytype) Returns(void, .{
<<<<<<< HEAD
    where(@TypeOf(ctrs), coercesToMutSliceOf(implements(Incrementable)))
=======
    where(@TypeOf(ctrs))
        .hasTypeInfo(.{ .Pointer = .{ .size = .Slice, .is_const = false } })
        .child()
        .implements(Incrementable)
>>>>>>> 18cb7e1b
}) {
    for (ctrs) |*ctr| {
        ctr.increment();
    }
}
```

<<<<<<< HEAD
Multiple `where` statements can be evaluated.
=======
A shorthand is provided for many such common cases. The following example shows
the shorthand for taking a parameter that coerces to a mutable slice `[]T`
where `T` implements `Incrementable`. In the prior version above we could
only pass exactly slice types, but this version allows for
parameters of type `*[_]T` to be passed as well.

```Zig
pub fn incrementAll(ctrs: anytype) Returns(void, .{
    where(@TypeOf(ctrs)).coercesToMutSlice().implements(Incrementable)
}) {
    for (ctrs) |*ctr| {
        ctr.increment();
    }
}
```

Any number of types can be verified.
>>>>>>> 18cb7e1b

```Zig
pub fn countToTen(comptime T: type, comptime U: type) Returns(void, .{
    where(T, implements(Incrementable)),
    where(U, implements(Incrementable))
}) {
    var counter1 = T.init();
    while (counter1.read() < 10) {
        var counter2 = U.init();
        while (counter2.read() < 10) {
            counter2.increment();
        }
        counter1.increment();
    }
}
```<|MERGE_RESOLUTION|>--- conflicted
+++ resolved
@@ -308,14 +308,7 @@
 
 ```Zig
 pub fn incrementAll(ctrs: anytype) Returns(void, .{
-<<<<<<< HEAD
     where(@TypeOf(ctrs), coercesToMutSliceOf(implements(Incrementable)))
-=======
-    where(@TypeOf(ctrs))
-        .hasTypeInfo(.{ .Pointer = .{ .size = .Slice, .is_const = false } })
-        .child()
-        .implements(Incrementable)
->>>>>>> 18cb7e1b
 }) {
     for (ctrs) |*ctr| {
         ctr.increment();
@@ -323,27 +316,7 @@
 }
 ```
 
-<<<<<<< HEAD
 Multiple `where` statements can be evaluated.
-=======
-A shorthand is provided for many such common cases. The following example shows
-the shorthand for taking a parameter that coerces to a mutable slice `[]T`
-where `T` implements `Incrementable`. In the prior version above we could
-only pass exactly slice types, but this version allows for
-parameters of type `*[_]T` to be passed as well.
-
-```Zig
-pub fn incrementAll(ctrs: anytype) Returns(void, .{
-    where(@TypeOf(ctrs)).coercesToMutSlice().implements(Incrementable)
-}) {
-    for (ctrs) |*ctr| {
-        ctr.increment();
-    }
-}
-```
-
-Any number of types can be verified.
->>>>>>> 18cb7e1b
 
 ```Zig
 pub fn countToTen(comptime T: type, comptime U: type) Returns(void, .{
